#!/usr/bin/python3
# -*- coding: utf-8 -*-

import argparse
<<<<<<< HEAD
import os
from pathlib import Path
=======
>>>>>>> 23c17e66
import sys
import os
from pathlib import Path

script_path = Path(__file__).absolute()

sys.path.insert(0, str(script_path.parent.parent))  # to find wireviz module
from wireviz import wireviz
from wv_helper import open_file_write, open_file_read, open_file_append

<<<<<<< HEAD
examples_path = Path('../../examples').absolute()
tutorials_path = Path('../../tutorial').absolute()
demos_path = examples_path

readme = 'readme.md'


def build_demos():
    for fn in sorted(os.listdir(demos_path)):
        if fnmatch(fn, "demo*.yml"):
            path = Path(os.path.join(demos_path, fn))

            print(path)
            wireviz.main(path.absolute(), prepend=None, out=['png', 'svg', 'html', 'csv'])


def build_examples():
    with open_file_write(examples_path / readme) as file:
        file.write('# Example gallery\n')
        for fn in sorted(os.listdir(examples_path)):
            if fnmatch(fn, "ex*.yml"):
                i = ''.join(filter(str.isdigit, fn))

                path = examples_path / f'{fn}'
                os.chdir(path.parent.absolute())
                outfile_name = path.name.replace('.yml', '')

                print(path)
                wireviz.main(path, prepend=None, out=['png', 'svg', 'html', 'csv'])

                file.write(f'## Example {i}\n')
                file.write(f'![]({outfile_name}.png)\n\n')
                file.write(f'[Source]({fn}) - [Bill of Materials]({outfile_name}.bom.tsv)\n\n\n')


def build_tutorials():
    with open_file_write(os.path.join(tutorials_path, readme)) as file:
        file.write('# WireViz Tutorial\n')
        for fn in sorted(os.listdir(tutorials_path)):
            if fnmatch(fn, "tutorial*.yml"):
                i = ''.join(filter(str.isdigit, fn))

                path = tutorials_path / f'{fn}'
                os.chdir(path.parent.absolute())
                outfile_name = path.name.replace('.yml', '')

                print(path)

                wireviz.main(path, prepend=None, out=['png', 'svg', 'html', 'csv'])

                with open_file_read(outfile_name + '.md') as info:
                    for line in info:
                        file.write(line.replace('## ', '## {} - '.format(i)))
                file.write(f'\n[Source]({fn}):\n\n')

                with open_file_read(path) as src:
                    file.write('```yaml\n')
                    for line in src:
                        file.write(line)
                    file.write('```\n')
                file.write('\n')

                file.write('\nOutput:\n\n'.format(i))

                file.write(f'![](tutorial{outfile_name}.png)\n\n')

                file.write(f'[Bill of Materials - TSV](tutorial{outfile_name}.bom.tsv)\n\n')
                file.write(f'[Bill of Materials - CSV](tutorial{outfile_name}.bom.csv)\n\n\n')


def clean_examples():
    generated_extensions = ['.gv', '.png', '.svg', '.html', '.bom.tsv', '.bom.csv']

    for filepath in [examples_path, demos_path, tutorials_path]:
        print(filepath)
        for file in sorted(os.listdir(filepath)):
            if os.path.exists(os.path.join(filepath, file)):
                if list(filter(file.endswith, generated_extensions)) or file == 'readme.md':
                    print('rm ' + os.path.join(filepath, file))
                    os.remove(os.path.join(filepath, file))
=======

readme = 'readme.md'
groups = {
    'examples': {
        'path': Path(script_path).parent.parent.parent / 'examples',
        'prefix': 'ex',
        readme: [], # Include no files
        'title': 'Example Gallery',
    },
    'tutorial' : {
        'path': Path(script_path).parent.parent.parent / 'tutorial',
        'prefix': 'tutorial',
        readme: ['md', 'yml'], # Include .md and .yml files
        'title': 'WireViz Tutorial',
    },
    'demos' : {
        'path': Path(script_path).parent.parent.parent / 'examples',
        'prefix': 'demo',
    },
}

input_extensions = ['.yml']
extensions_not_containing_graphviz_output = ['.gv', '.bom.tsv']
extensions_containing_graphviz_output = ['.png', '.svg', '.html']
generated_extensions = extensions_not_containing_graphviz_output + extensions_containing_graphviz_output


def collect_filenames(description, groupkey, ext_list):
    path = groups[groupkey]['path']
    patterns = [f"{groups[groupkey]['prefix']}*{ext}" for ext in ext_list]
    if ext_list != input_extensions and readme in groups[groupkey]:
        patterns.append(readme)
    print(f'{description} {groupkey} in "{path}"')
    return sorted([filename for pattern in patterns for filename in path.glob(pattern)])


def build_generated(groupkeys):
    for key in groupkeys:
        # preparation
        path = groups[key]['path']
        build_readme = readme in groups[key]
        if build_readme:
            include_readme = 'md' in groups[key][readme]
            include_source = 'yml' in groups[key][readme]
            with open_file_write(path / readme) as out:
                out.write(f'# {groups[key]["title"]}\n\n')
        # collect and iterate input YAML files
        for yaml_file in collect_filenames('Building', key, input_extensions):
            print(f'  "{yaml_file}"')
            wireviz.parse_file(yaml_file)

            if build_readme:
                i = ''.join(filter(str.isdigit, yaml_file.stem))

                with open_file_append(path / readme) as out:
                    if include_readme:
                        with open_file_read(yaml_file.with_suffix('.md')) as info:
                            for line in info:
                                out.write(line.replace('## ', f'## {i} - '))
                            out.write('\n\n')
                    else:
                        out.write(f'## Example {i}\n')

                    if include_source:
                        with open_file_read(yaml_file) as src:
                            out.write('```yaml\n')
                            for line in src:
                                out.write(line)
                            out.write('```\n')
                        out.write('\n')

                    out.write(f'![]({yaml_file.stem}.png)\n\n')
                    out.write(f'[Source]({yaml_file.name}) - [Bill of Materials]({yaml_file.stem}.bom.tsv)\n\n\n')


def clean_generated(groupkeys):
    for key in groupkeys:
        # collect and remove files
        for filename in collect_filenames('Cleaning', key, generated_extensions):
            if filename.is_file():
                print(f'  rm "{filename}"')
                os.remove(filename)


def compare_generated(groupkeys, include_graphviz_output = False):
    compare_extensions = generated_extensions if include_graphviz_output else extensions_not_containing_graphviz_output
    for key in groupkeys:
        # collect and compare files
        for filename in collect_filenames('Comparing', key, compare_extensions):
            cmd = f'git --no-pager diff "{filename}"'
            print(f'  {cmd}')
            os.system(cmd)


def restore_generated(groupkeys):
    for key in groupkeys:
        # collect input YAML files
        filename_list = collect_filenames('Restoring', key, input_extensions)
        # collect files to restore
        filename_list = [fn.with_suffix(ext) for fn in filename_list for ext in generated_extensions]
        if readme in groups[key]:
            filename_list.append(groups[key]['path'] / readme)
        # restore files
        for filename in filename_list:
            cmd = f'git checkout -- "{filename}"'
            print(f'  {cmd}')
            os.system(cmd)
>>>>>>> 23c17e66


def parse_args():
    parser = argparse.ArgumentParser(description='Wireviz Example Manager',)
    parser.add_argument('action', nargs='?', action='store',
                        choices=['build','clean','compare','restore'], default='build',
                        help='what to do with the generated files (default: build)')
    parser.add_argument('-c', '--compare-graphviz-output', action='store_true',
                        help='the Graphviz output is also compared (default: False)')
    parser.add_argument('-g', '--groups', nargs='+',
                        choices=groups.keys(), default=groups.keys(),
                        help='the groups of generated files (default: all)')
    return parser.parse_args()


def main():
    args = parse_args()
    if args.action == 'build':
<<<<<<< HEAD
        generate_types = {
            'examples': build_examples,
            'demos': build_demos,
            'tutorials': build_tutorials
        }

        for gentype in args.generate:
            if gentype in generate_types:
                generate_types.get(gentype)()

=======
        build_generated(args.groups)
>>>>>>> 23c17e66
    elif args.action == 'clean':
        clean_generated(args.groups)
    elif args.action == 'compare':
        compare_generated(args.groups, args.compare_graphviz_output)
    elif args.action == 'restore':
        restore_generated(args.groups)



if __name__ == '__main__':
    main()<|MERGE_RESOLUTION|>--- conflicted
+++ resolved
@@ -2,11 +2,6 @@
 # -*- coding: utf-8 -*-
 
 import argparse
-<<<<<<< HEAD
-import os
-from pathlib import Path
-=======
->>>>>>> 23c17e66
 import sys
 import os
 from pathlib import Path
@@ -15,90 +10,8 @@
 
 sys.path.insert(0, str(script_path.parent.parent))  # to find wireviz module
 from wireviz import wireviz
-from wv_helper import open_file_write, open_file_read, open_file_append
+from wireviz.wv_helper import open_file_write, open_file_read, open_file_append
 
-<<<<<<< HEAD
-examples_path = Path('../../examples').absolute()
-tutorials_path = Path('../../tutorial').absolute()
-demos_path = examples_path
-
-readme = 'readme.md'
-
-
-def build_demos():
-    for fn in sorted(os.listdir(demos_path)):
-        if fnmatch(fn, "demo*.yml"):
-            path = Path(os.path.join(demos_path, fn))
-
-            print(path)
-            wireviz.main(path.absolute(), prepend=None, out=['png', 'svg', 'html', 'csv'])
-
-
-def build_examples():
-    with open_file_write(examples_path / readme) as file:
-        file.write('# Example gallery\n')
-        for fn in sorted(os.listdir(examples_path)):
-            if fnmatch(fn, "ex*.yml"):
-                i = ''.join(filter(str.isdigit, fn))
-
-                path = examples_path / f'{fn}'
-                os.chdir(path.parent.absolute())
-                outfile_name = path.name.replace('.yml', '')
-
-                print(path)
-                wireviz.main(path, prepend=None, out=['png', 'svg', 'html', 'csv'])
-
-                file.write(f'## Example {i}\n')
-                file.write(f'![]({outfile_name}.png)\n\n')
-                file.write(f'[Source]({fn}) - [Bill of Materials]({outfile_name}.bom.tsv)\n\n\n')
-
-
-def build_tutorials():
-    with open_file_write(os.path.join(tutorials_path, readme)) as file:
-        file.write('# WireViz Tutorial\n')
-        for fn in sorted(os.listdir(tutorials_path)):
-            if fnmatch(fn, "tutorial*.yml"):
-                i = ''.join(filter(str.isdigit, fn))
-
-                path = tutorials_path / f'{fn}'
-                os.chdir(path.parent.absolute())
-                outfile_name = path.name.replace('.yml', '')
-
-                print(path)
-
-                wireviz.main(path, prepend=None, out=['png', 'svg', 'html', 'csv'])
-
-                with open_file_read(outfile_name + '.md') as info:
-                    for line in info:
-                        file.write(line.replace('## ', '## {} - '.format(i)))
-                file.write(f'\n[Source]({fn}):\n\n')
-
-                with open_file_read(path) as src:
-                    file.write('```yaml\n')
-                    for line in src:
-                        file.write(line)
-                    file.write('```\n')
-                file.write('\n')
-
-                file.write('\nOutput:\n\n'.format(i))
-
-                file.write(f'![](tutorial{outfile_name}.png)\n\n')
-
-                file.write(f'[Bill of Materials - TSV](tutorial{outfile_name}.bom.tsv)\n\n')
-                file.write(f'[Bill of Materials - CSV](tutorial{outfile_name}.bom.csv)\n\n\n')
-
-
-def clean_examples():
-    generated_extensions = ['.gv', '.png', '.svg', '.html', '.bom.tsv', '.bom.csv']
-
-    for filepath in [examples_path, demos_path, tutorials_path]:
-        print(filepath)
-        for file in sorted(os.listdir(filepath)):
-            if os.path.exists(os.path.join(filepath, file)):
-                if list(filter(file.endswith, generated_extensions)) or file == 'readme.md':
-                    print('rm ' + os.path.join(filepath, file))
-                    os.remove(os.path.join(filepath, file))
-=======
 
 readme = 'readme.md'
 groups = {
@@ -148,7 +61,7 @@
         # collect and iterate input YAML files
         for yaml_file in collect_filenames('Building', key, input_extensions):
             print(f'  "{yaml_file}"')
-            wireviz.parse_file(yaml_file)
+            wireviz.main(yaml_file, prepend=None, out=['png', 'svg', 'html', 'csv'])
 
             if build_readme:
                 i = ''.join(filter(str.isdigit, yaml_file.stem))
@@ -206,7 +119,6 @@
             cmd = f'git checkout -- "{filename}"'
             print(f'  {cmd}')
             os.system(cmd)
->>>>>>> 23c17e66
 
 
 def parse_args():
@@ -225,20 +137,7 @@
 def main():
     args = parse_args()
     if args.action == 'build':
-<<<<<<< HEAD
-        generate_types = {
-            'examples': build_examples,
-            'demos': build_demos,
-            'tutorials': build_tutorials
-        }
-
-        for gentype in args.generate:
-            if gentype in generate_types:
-                generate_types.get(gentype)()
-
-=======
         build_generated(args.groups)
->>>>>>> 23c17e66
     elif args.action == 'clean':
         clean_generated(args.groups)
     elif args.action == 'compare':
@@ -247,6 +146,5 @@
         restore_generated(args.groups)
 
 
-
 if __name__ == '__main__':
     main()