#!/usr/bin/env python3
# -*- coding: utf-8 -*-

from typing import List

awg_equiv_table = {
    '0.09': '28',
    '0.14': '26',
    '0.25': '24',
    '0.34': '22',
    '0.5': '21',
    '0.75': '20',
    '1': '18',
    '1.5': '16',
    '2.5': '14',
    '4': '12',
    '6': '10',
    '10': '8',
    '16': '6',
    '25': '4',
    '35': '2',
    '50': '1',
}

mm2_equiv_table = {v:k for k,v in awg_equiv_table.items()}

def awg_equiv(mm2):
    return awg_equiv_table.get(str(mm2), 'Unknown')

def mm2_equiv(awg):
    return mm2_equiv_table.get(str(awg), 'Unknown')

def nested_html_table(rows):
    # input: list, each item may be scalar or list
    # output: a parent table with one child table per parent item that is list, and one cell per parent item that is scalar
    # purpose: create the appearance of one table, where cell widths are independent between rows
    html = '<table border="0" cellspacing="0" cellpadding="0">'
    for row in rows:
        if isinstance(row, List):
            if len(row) > 0 and any(row):
                html = f'{html}<tr><td><table border="0" cellspacing="0" cellpadding="3" cellborder="1"><tr>'
                for cell in row:
                    if cell is not None:
                        html = f'{html}<td balign="left">{cell}</td>'
                html = f'{html}</tr></table></td></tr>'
        elif row is not None:
            html = f'{html}<tr><td>{row}</td></tr>'
    html = f'{html}</table>'
    return html


def expand(yaml_data):
    # yaml_data can be:
    # - a singleton (normally str or int)
    # - a list of str or int
    # if str is of the format '#-#', it is treated as a range (inclusive) and expanded
    output = []
    if not isinstance(yaml_data, list):
        yaml_data = [yaml_data]
    for e in yaml_data:
        e = str(e)
        if '-' in e:  # list of pins
            a, b = tuple(map(int, e.split('-')))
            if a < b:
                for x in range(a, b + 1):
                    output.append(x)
            elif a > b:
                for x in range(a, b - 1, -1):
                    output.append(x)
            elif a == b:
                output.append(a)
        else:
            try:
                x = int(e)
            except Exception:
                x = e
            output.append(x)
    return output


def int2tuple(inp):
    if isinstance(inp, tuple):
        output = inp
    else:
        output = (inp,)
    return output


def flatten2d(inp):
    return [[str(item) if not isinstance(item, List) else ', '.join(item) for item in row] for row in inp]


def tuplelist2tsv(inp, header=None):
    output = ''
    if header is not None:
        inp.insert(0, header)
    inp = flatten2d(inp)
    for row in inp:
        output = output + '\t'.join(str(item) for item in row) + '\n'
    return output

# Return the value indexed if it is a list, or simply the value otherwise.
def index_if_list(value, index):
    return value[index] if isinstance(value, list) else value

def html_line_breaks(inp):
    return inp.replace('\n', '<br />') if isinstance(inp, str) else inp

def graphviz_line_breaks(inp):
    return inp.replace('\n', '\\n') if isinstance(inp, str) else inp # \n generates centered new lines. http://www.graphviz.org/doc/info/attrs.html#k:escString

def remove_line_breaks(inp):
    return inp.replace('\n', ' ').rstrip() if isinstance(inp, str) else inp

def open_file_read(filename):
    return open(filename, 'r', encoding='UTF-8')

<<<<<<< HEAD
def open_file_write(filename, newline='\n'):
    return open(filename, 'w', encoding='UTF-8', newline=newline)
=======
def open_file_write(filename):
    return open(filename, 'w', encoding='UTF-8')

def open_file_append(filename):
    return open(filename, 'a', encoding='UTF-8')

def manufacturer_info_field(manufacturer, mpn):
    if manufacturer or mpn:
        return f'{manufacturer if manufacturer else "MPN"}{": " + str(mpn) if mpn else ""}'
    else:
        return None
>>>>>>> 23c17e66
<|MERGE_RESOLUTION|>--- conflicted
+++ resolved
@@ -113,12 +113,9 @@
     return inp.replace('\n', ' ').rstrip() if isinstance(inp, str) else inp
 
 def open_file_read(filename):
+    # TODO: Intelligently determine encoding
     return open(filename, 'r', encoding='UTF-8')
 
-<<<<<<< HEAD
-def open_file_write(filename, newline='\n'):
-    return open(filename, 'w', encoding='UTF-8', newline=newline)
-=======
 def open_file_write(filename):
     return open(filename, 'w', encoding='UTF-8')
 
@@ -129,5 +126,4 @@
     if manufacturer or mpn:
         return f'{manufacturer if manufacturer else "MPN"}{": " + str(mpn) if mpn else ""}'
     else:
-        return None
->>>>>>> 23c17e66
+        return None