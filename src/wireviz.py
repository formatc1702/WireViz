--- conflicted
+++ resolved
@@ -129,7 +129,7 @@
             html = html + '</tr>' # attribute row
             html = html + '</table></td></tr>' # name+attributes table
 
-            html = html + '<tr><td>&nbsp;</td></tr>' # spacer between attributes and wires
+            html = html + '<tr><td></td></tr>' # spacer between attributes and wires
 
             html = html + '<tr><td><table border="0" cellspacing="0" cellborder="0">' # conductor table
 
@@ -142,26 +142,12 @@
                 for bla in p:
                     html = html + '<td>{}</td>'.format(bla)
                 html = html + '</tr>'
-<<<<<<< HEAD
-                colors = wv_colors.translate_color(x,'hex').split(':')
-                rowheight = 6 #/ len(colors)
-                collen = len(p) / len(colors)
-                html = html + '<tr cellpadding="0" cellspacing="0" border="0"><td border="2" sides="tb" colspan="{colspan}" cellspacing="0" cellpadding="0" port="{port}"><table cellspacing="0" cellpadding="0" border="0"><tr>'.format(colspan=len(p), port='w{}'.format(i))
-                for j, bgcolor in enumerate(colors,1):
-                    # todo border 2
-                    # port="{port}"
-                    # html = html + '<td colspan="{colspan}" cellpadding="0" height="{rowheight}" bgcolor="{bgcolor}" border="1" sides="tb" {port}></td>'.format(
-                    #     colspan=collen, bgcolor=bgcolor if bgcolor != '' else wv_colors.default_color,
-                    #     port='port="w{}"'.format(i) if j == len(colors) else '', rowheight=rowheight)
-                    html = html + '<td colspan="{colspan}" cellspacing="0" cellpadding="0" height="{rowheight}" bgcolor="{bgcolor}" ></td>'.format(
-                        colspan=collen, bgcolor=bgcolor if bgcolor != '' else wv_colors.default_color, rowheight=rowheight)
-                html = html + '</tr></table></td></tr>'
-=======
-                bgcolors = ('#000000:' + wv_colors.translate_color(x, 'hex') + ':#000000').split(':')
+                bgcolors = ('#000000:' + wv_colors.translate_color(x, 'hex') +':#000000').split(':')
+                html = html + '<tr><td colspan="{colspan}" border="0" cellspacing="0" cellpadding="0" port="{port}" height="{height}"><table cellspacing="0" cellborder="0" border = "0">'.format(colspan=len(p), port ='w{}'.format(i), height = '{}'.format(2*len(bgcolors)))
                 for j, bgcolor in enumerate(bgcolors):
-                    html = html + '<tr><td colspan="{colspan}" cellpadding="0" height="2" bgcolor="{bgcolor}" border="0"{port}></td></tr>'.format(colspan=len(p), bgcolor=bgcolor if bgcolor != '' else '#ffffff', port=' port="w{}"'.format(i) if j == len(bgcolors)//2 else '')
-
->>>>>>> f23c186d
+                    html = html + '<tr><td colspan="{colspan}" cellpadding="0" height="2" bgcolor="{bgcolor}" border="0"></td></tr>'.format(colspan=len(p), bgcolor=bgcolor if bgcolor != '' else '#ffffff')
+                html = html + '</table></td></tr>'
+
             if c.shield:
                 p = ['<!-- s_in -->', 'Shield', '<!-- s_out -->']
                 html = html + '<tr><td></td></tr>'  # spacer
